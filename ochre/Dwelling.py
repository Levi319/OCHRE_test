--- conflicted
+++ resolved
@@ -77,13 +77,7 @@
             else:
                 self.hourly_output_file = None
             if self.verbosity >= 7 or save_schedule_columns:
-<<<<<<< HEAD
-                schedule_output_file = os.path.join(
-                    self.output_path, self.name + "_schedule" + extn
-                )
-=======
-                ochre_schedule_file = os.path.join(self.output_path, self.name + '_schedule' + extn)
->>>>>>> 0356bcfb
+                ochre_schedule_file = os.path.join(self.output_path, self.name + "_schedule" + extn)
             else:
                 ochre_schedule_file = None
         else:
@@ -120,13 +114,8 @@
             if self.output_to_parquet:
                 schedule_to_save.to_parquet(ochre_schedule_file)
             else:
-<<<<<<< HEAD
                 schedule_to_save.reset_index().to_csv(schedule_output_file, index=False)
             self.print("Saved schedule to:", schedule_output_file)
-=======
-                schedule_to_save.reset_index().to_csv(ochre_schedule_file, index=False)
-            self.print('Saved schedule to:', ochre_schedule_file)
->>>>>>> 0356bcfb
 
         # Update args for initializing Envelope and Equipment
         sim_args = {
