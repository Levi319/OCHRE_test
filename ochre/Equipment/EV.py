--- conflicted
+++ resolved
@@ -345,25 +345,15 @@
         results = super().generate_results()
 
         if self.verbosity >= 3:
-<<<<<<< HEAD
-            results[f'{self.end_use} SOC (-)'] = self.soc
-            results[f'{self.end_use} Unmet Load (kWh)'] = self.unmet_load
+            results[f"{self.end_use} SOC (-)"] = self.soc
+            results[f"{self.end_use} Unmet Load (kWh)"] = self.unmet_load
         if self.verbosity >= 4:
-            results[f'{self.end_use} Parked'] = self.in_event
+            results[f"{self.end_use} Parked"] = self.in_event
         if self.verbosity >= 7:
-            # results[f'{self.end_use} Setpoint Power (kW)'] = self.setpoint_power or 0
-            results[f'{self.end_use} Start Time'] = self.event_start
-            results[f'{self.end_use} End Time'] = self.event_end
-=======
-            results[f"{self.end_use} SOC (-)"] = self.soc
-            results[f"{self.end_use} Parked"] = self.in_event
-            results[f"{self.end_use} Unmet Load (kWh)"] = self.unmet_load
-        if self.verbosity >= 6:
             # results[f'{self.end_use} Setpoint Power (kW)'] = self.setpoint_power or 0
             results[f"{self.end_use} Start Time"] = self.event_start
             results[f"{self.end_use} End Time"] = self.event_end
         if self.verbosity >= 7:
->>>>>>> 4e1a99dd
             remaining_charge_minutes = (
                 (1 - self.soc) * self.capacity / (self.max_power_ctrl * EV_EFFICIENCY) * 60
             )
