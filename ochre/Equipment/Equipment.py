import datetime as dt
import numpy as np

from ochre import Simulator
from ochre.utils import OCHREException, load_csv
from ochre.utils.units import kwh_to_therms


class Equipment(Simulator):
    name = "Generic Equipment"
    end_use = "Other"
    is_electric = True
    is_gas = False
    modes = ["On", "Off"]  # On and Off assumed as default modes
    zone_name = "Indoor"

    def __init__(
        self,
        zone_name=None,
        envelope_model=None,
        ext_time_res=None,
        save_ebm_results=False,
        **kwargs,
    ):
        """
        Base class for all equipment in a dwelling.
        All equipment must have:
         - A set of modes (default is ['On', 'Off'])
         - Fuel variables (by default, is_electric=True, is_gas=False)
         - A control algorithm to determine the mode (update_internal_control)
         - A method to determine the power and heat outputs (calculate_power_and_heat)
        Optional features for equipment include:
         - A control algorithm to use for external control (update_external_control)
         - A ZIP model for voltage-dependent real and reactive power
         - A parameters file to get loaded as self.parameters
        Equipment can use data from:
         - The dwelling schedule (or from a player file)
         - Any other information from the dwelling (passed through house_args)
        """
        # Update zone based on name. Zone defaults to Indoor
        if zone_name is not None:
            self.zone_name = zone_name
        elif "Exterior" in self.name:
            self.zone_name = "Outdoor"
        elif "Garage" in self.name:
            self.zone_name = "Garage"
        elif "Basement" in self.name:
            self.zone_name = "Foundation"

        # If envelope model exists, save the zone
        if envelope_model is not None:
            self.zone = envelope_model.zones.get(self.zone_name)
        else:
            self.zone = None

        super().__init__(**kwargs)

        # General parameters
        self.parameters = self.initialize_parameters(**kwargs)
        self.results_name = self.end_use if self.end_use not in ["Lighting", "Other"] else self.name
        self.save_ebm_results = save_ebm_results

        # Power parameters
        self.electric_kw = 0  # in kW
        self.reactive_kvar = 0  # in kVAR
        self.gas_therms_per_hour = 0  # in therms/hour
        if "Zp" in kwargs:
            self.zip_data = (
                np.array([kwargs["Zp"], kwargs["Ip"], kwargs["Pp"]]),  # real ZIP parameters
                np.array([kwargs["Zq"], kwargs["Iq"], kwargs["Pq"]]),  # reactive ZIP parameters
                # power factor multiplier (+ for capacitative, - for inductive)
                np.tan(np.arccos(kwargs["pf"])),
            )
        else:
            self.zip_data = None

        # Sensible and latent heat parameters
        # FUTURE: separate convection and radiation, move radiation gains to the surfaces around the zone
        self.sensible_gain = 0  # in W
        self.latent_gain = 0  # in W
        self.sensible_gain_fraction = kwargs.get("Convective Gain Fraction (-)", 0) + kwargs.get(
            "Radiative Gain Fraction (-)", 0
        )
        self.latent_gain_fraction = kwargs.get("Latent Gain Fraction (-)", 0)
        assert self.sensible_gain_fraction + self.latent_gain_fraction <= 1.001

        # Mode and controller parameters (assuming a duty cycle)
        self.mode = "Off"
        self.time_in_mode = dt.timedelta(minutes=0)
        # self.tot_mode_counters = {mode: dt.timedelta(minutes=0) for mode in self.modes}
        self.mode_cycles = {mode: 0 for mode in self.modes}

        # Minimum On/Off Times
        on_time = kwargs.get(self.end_use + " Minimum On Time", 0)
        off_time = kwargs.get(self.end_use + " Minimum Off Time", 0)
        self.min_time_in_mode = {mode: dt.timedelta(minutes=on_time) for mode in self.modes}
        self.min_time_in_mode["Off"] = dt.timedelta(minutes=off_time)

        self.ext_time_res = ext_time_res
        self.ext_mode_counters = {mode: dt.timedelta(minutes=0) for mode in self.modes}
        # fraction of time per mode, should sum to 1
        self.duty_cycle_by_mode = {mode: 0 for mode in self.modes}
        self.duty_cycle_by_mode["Off"] = 1

    def initialize_parameters(
        self, parameter_file=None, name_col="Name", value_col="Value", **kwargs
    ):
        if parameter_file is None:
            return {}

        # assumes a parameters file with columns for name and value
        df = load_csv(parameter_file, sub_folder=self.end_use, index_col=name_col)
        if value_col is None:
            return df
        else:
            parameters = df[value_col].to_dict()

            # update parameters from kwargs (overrides the parameters file values)
            parameters.update({key: val for key, val in kwargs.items() if key in parameters})
            return parameters

    def update_duty_cycles(self, *duty_cycles):
        duty_cycles = list(duty_cycles)
        if len(duty_cycles) == len(self.modes) - 1:
            duty_cycles.append(1 - sum(duty_cycles))
        if len(duty_cycles) != len(self.modes):
            raise OCHREException(
                "Error parsing duty cycles. Expected a list of length equal or 1 less than "
                + "the number of modes ({}): {}".format(len(self.modes), duty_cycles)
            )

        self.duty_cycle_by_mode = dict(zip(self.modes, duty_cycles))

    def calculate_mode_priority(self, *duty_cycles):
        """
        Calculates the mode priority based on duty cycles from external controller. Always prioritizes current mode
        first. Other modes are prioritized based on the order of Equipment.modes. Excludes modes that have already
        "used up" their time in the external control cycle.
        :param duty_cycles: iterable of duty cycles from external controller, as decimals. Order should follow the order
        of Equipment.modes. Length of list must be equal to or 1 less than the number of modes. If length is 1 less, the
        final mode duty cycle is equal to 1 - sum(duty_cycles).
        :return: list of mode names in order of priority
        """
        if self.ext_time_res is None:
            raise OCHREException(
                "External control time resolution is not defined for {}.".format(self.name)
            )
        if duty_cycles:
            self.update_duty_cycles(*duty_cycles)

        if (self.current_time - self.start_time) % self.ext_time_res == 0 or sum(
            self.ext_mode_counters.values(), dt.timedelta(0)
        ) >= self.ext_time_res:
            # reset mode counters
            self.ext_mode_counters = {mode: dt.timedelta(minutes=0) for mode in self.modes}

        modes_with_time = [
            mode
            for mode in self.modes
            if self.ext_mode_counters[mode] / self.ext_time_res < self.duty_cycle_by_mode[mode]
        ]

        # move previous mode to top of priority list
        if self.mode in modes_with_time and modes_with_time[0] != self.mode:
            modes_with_time.pop(modes_with_time.index(self.mode))
            modes_with_time = [self.mode] + modes_with_time

        if not len(modes_with_time):
            self.warn(
                "No available modes, keeping the current mode. "
                "Duty cycles: {}; Time per mode: {}".format(duty_cycles, self.ext_mode_counters)
            )
            modes_with_time.append(self.mode)

        return modes_with_time

    def update_external_control(self, control_signal):
        # Overwrite if external control might exist
        raise OCHREException("Must define external control algorithm for {}".format(self.name))

    def update_internal_control(self):
        # Returns the equipment mode; can return None if the mode doesn't change
        # Overwrite if internal control exists
        raise NotImplementedError()

    def calculate_power_and_heat(self):
        # Note: only updates heat gains
        #  - need to calculate power in child classes
        if self.zone is not None:
            total_power_w = (
                self.electric_kw + self.gas_therms_per_hour / kwh_to_therms
            ) * 1000  # in W
            self.sensible_gain = total_power_w * self.sensible_gain_fraction
            self.latent_gain = total_power_w * self.latent_gain_fraction

    def add_gains_to_zone(self):
        if self.zone is None:
            return

        self.zone.internal_sens_gain += self.sensible_gain
        self.zone.internal_latent_gain += self.latent_gain

    def run_zip(self, v, v0=1):
        if v == 0:
            self.electric_kw = 0

        if self.electric_kw == 0:
            self.reactive_kvar = 0
            return
        if not self.zip_data:
            return

        if v == v0:
            pf_mult = self.zip_data[2]
            self.reactive_kvar = self.electric_kw * pf_mult
        else:
            zip_p, zip_q, pf_mult = self.zip_data
            v_quadratic = np.array([(v / v0) ** 2, v / v0, 1])

            self.reactive_kvar = self.electric_kw * pf_mult * zip_p.dot(v_quadratic)
            self.electric_kw = self.electric_kw * zip_q.dot(v_quadratic)

    def update_model(self, control_signal=None):
        # run equipment controller to determine mode
        if control_signal:
            mode = self.update_external_control(control_signal)
        else:
            mode = self.update_internal_control()

        if mode is not None and self.time_in_mode < self.min_time_in_mode[self.mode]:
            # Don't change mode if minimum on/off time isn't met
            mode = self.mode

        # Get voltage, if disconnected then set mode to off
        voltage = self.current_schedule.get("Voltage (-)", 1)
        if voltage == 0:
            mode = "Off"

        if mode is None or mode == self.mode:
            self.time_in_mode += self.time_res
        else:
            if mode not in self.modes:
                raise OCHREException(
                    "Can't set {} mode to {}. Valid modes are: {}".format(
                        self.name, mode, self.modes
                    )
                )
            self.mode = mode
            self.time_in_mode = self.time_res
            self.mode_cycles[self.mode] += 1

        if control_signal:
            self.ext_mode_counters[self.mode] += self.time_res

        # calculate electric and gas power and heat gains
        heat_data = self.calculate_power_and_heat()

        # Add heat gains to zone
        self.add_gains_to_zone()

        # Run update for subsimulators (e.g., water tank, battery thermal model)
        super().update_model(heat_data)

        # Update electric real/reactive power with ZIP model
        self.run_zip(voltage)

    def make_equivalent_battery_model(self):
        # returns a dictionary of equivalent battery model parameters
        # model definition:
        #  - Continuous time model: E_dot = eta*P - eta_d*P_d - P_b
        #  - Constraints:           E_min <= E <= E_max, 0 <= P <= P_max, E(t=0)=E_0
        #  - Discharge Constraints: 0 <= P_d <= P_d,max, P * P_d = 0 (i.e. no simultaneous charge/discharge)
        # where:
        #  - E = energy state (kWh)
        #  - E_min, E_max = energy state constraints (kWh)
        #  - E_0 = initial energy state (kWh)
        #  - P = total power, consuming/charging (kW)
        #  - P_max = maximum power, consuming/charging (kW)
        #  - eta = efficiency, consuming/charging (-)
        #  - P_b = baseline power, a disturbance that may be stochastic, time-varying, and dependent on E (kW)
        #  - P_d = power, generating/discharging (kW) (only for devices that can generate power)
        #  - P_d,max = maximum power, generating/discharging (kW) (only for devices that can generate power)
        #  - eta_d = efficiency, generating/discharging (-) (only for devices that can generate power)
        return {
            f"{self.results_name} EBM Energy (kWh)": None,
            f"{self.results_name} EBM Min Energy (kWh)": 0,
            f"{self.results_name} EBM Max Energy (kWh)": None,
            f"{self.results_name} EBM Max Power (kW)": None,
            f"{self.results_name} EBM Efficiency (-)": 1,
            # f'{self.results_name} EBM Baseline Power (kW)': 0,
            # f'{self.results_name} EBM Max Discharge Power (kW)': 0,
            # f'{self.results_name} EBM Discharge Efficiency (-)': 1,
        }

    def generate_results(self):
        results = super().generate_results()

        # Note: end use power is included in Dwelling.generate_results
        # Note: individual equipment powers are included in ScheduledLoad.generate_results
        if self.main_simulator or (self.verbosity >= 6 and self.name != self.end_use):
            if self.is_electric:
<<<<<<< HEAD
                results[f'{self.results_name} Electric Power (kW)'] = self.electric_kw
                if self.verbosity >= 8:
                    results[f'{self.results_name} Reactive Power (kVAR)'] = self.reactive_kvar
=======
                results[f"{self.results_name} Electric Power (kW)"] = self.electric_kw
                results[f"{self.results_name} Reactive Power (kVAR)"] = self.reactive_kvar
>>>>>>> 4e1a99dd
            if self.is_gas:
                results[f"{self.results_name} Gas Power (therms/hour)"] = self.gas_therms_per_hour

<<<<<<< HEAD
        if self.verbosity >= 7:
            results[f'{self.results_name} Mode'] = self.mode
=======
        if self.verbosity >= 6:
            results[f"{self.results_name} Mode"] = self.mode
>>>>>>> 4e1a99dd

        return results

    def reset_time(self, start_time=None, mode=None, **kwargs):
        # TODO: option to remove equipment mode, set initial state
        super().reset_time(start_time=start_time, **kwargs)

        if mode is not None:
            self.mode = mode

        self.time_in_mode = dt.timedelta(minutes=0)
        self.mode_cycles = {mode: 0 for mode in self.modes}
        self.ext_mode_counters = {mode: dt.timedelta(minutes=0) for mode in self.modes}
        # self.tot_mode_counters = {mode: dt.timedelta(minutes=0) for mode in self.modes}<|MERGE_RESOLUTION|>--- conflicted
+++ resolved
@@ -299,24 +299,14 @@
         # Note: individual equipment powers are included in ScheduledLoad.generate_results
         if self.main_simulator or (self.verbosity >= 6 and self.name != self.end_use):
             if self.is_electric:
-<<<<<<< HEAD
-                results[f'{self.results_name} Electric Power (kW)'] = self.electric_kw
+                results[f"{self.results_name} Electric Power (kW)"] = self.electric_kw
                 if self.verbosity >= 8:
-                    results[f'{self.results_name} Reactive Power (kVAR)'] = self.reactive_kvar
-=======
-                results[f"{self.results_name} Electric Power (kW)"] = self.electric_kw
-                results[f"{self.results_name} Reactive Power (kVAR)"] = self.reactive_kvar
->>>>>>> 4e1a99dd
+                    results[f"{self.results_name} Reactive Power (kVAR)"] = self.reactive_kvar
             if self.is_gas:
                 results[f"{self.results_name} Gas Power (therms/hour)"] = self.gas_therms_per_hour
 
-<<<<<<< HEAD
         if self.verbosity >= 7:
-            results[f'{self.results_name} Mode'] = self.mode
-=======
-        if self.verbosity >= 6:
             results[f"{self.results_name} Mode"] = self.mode
->>>>>>> 4e1a99dd
 
         return results
 
