import os
import datetime as dt
import numpy as np
import pandas as pd

<<<<<<< HEAD
from ochre import Dwelling, Battery, ElectricResistanceWaterHeater, AirConditioner, ElectricVehicle, ScheduledLoad
=======
from ochre import (
    Dwelling,
    ElectricVehicle,
    PV,
    Battery,
    ElectricResistanceWaterHeater,
    AirConditioner,
)
>>>>>>> 0ab0ae41
from ochre import CreateFigures
from ochre.Models.Envelope import Envelope
from ochre.utils.schedule import import_weather
from ochre.utils import default_input_path
from bin.run_dwelling import dwelling_args


# Example scripts to run single piece of equipment, including:
#  - Equipment from a dwelling model (works for water heaters and PV)
#  - EV
#  - PV (using SAM)
#  - Battery (with daily schedule and self-consumption controls)
#  - Water Heater (with random schedule and schedule from a file)
#  - HVAC (Warning: not recommended to run outside of a dwelling model)

default_args = {
    "start_time": dt.datetime(2018, 1, 1, 0, 0),  # year, month, day, hour, minute
    "time_res": dt.timedelta(minutes=15),
    "duration": dt.timedelta(days=10),
    "verbosity": 3,
    "save_results": False,  # if True, must specify output_path
    # "output_path": os.getcwd(),
}


def run_equipment_from_house_model(end_use):
    # Create Dwelling, see bin/run_dwelling.py
    dwelling = Dwelling(**dwelling_args)

    # Extract equipment by its name or end use
    equipment = dwelling.get_equipment_by_end_use(end_use)
    
    # Update simulation properties to save results
    equipment.main_simulator = True
    equipment.save_results = True
    equipment.set_up_results_files()

    # If necessary, update equipment schedule
    if end_use == "Water Heating":
        equipment.schedule["Zone Temperature (C)"] = 20
        equipment.schedule["Zone Wet Bulb Temperature (C)"] = 18  # only for HPWH
        equipment.reset_time()
        equipment.model.schedule["Zone Temperature (C)"] = 20
        equipment.model.reset_time()

    # Simulate equipment
    df = equipment.simulate()

    print(df.head())
    CreateFigures.plot_time_series_detailed((df[f"{end_use} Electric Power (kW)"],))
    CreateFigures.plt.show()


def run_ev():
    equipment_args = {
        # Equipment parameters
        "vehicle_type": "BEV",
        "charging_level": "Level 1",
        "mileage": 200,
        **default_args,
    }

    # Initialize equipment
    equipment = ElectricVehicle(**equipment_args)

    # Simulate equipment
    df = equipment.simulate()

    print(df.head())
    CreateFigures.plot_daily_profile(df, "EV Electric Power (kW)", plot_max=False, plot_min=False)
    CreateFigures.plot_time_series_detailed((df["EV SOC (-)"],))
    CreateFigures.plt.show()


def run_pv_with_sam():
    # load weather data
    weather, location = import_weather(dwelling_args["weather_file"], **default_args)

    equipment_args = {
        # Equipment parameters
        "capacity": 5,
        "tilt": 20,
        "azimuth": 0,
        "schedule": weather,
        "location": location,
        **default_args,
    }

    # Initialize equipment
    equipment = PV(**equipment_args)

    # Simulate equipment
    df = equipment.simulate()

    print(df.head())
    CreateFigures.plot_daily_profile(df, "PV Electric Power (kW)", plot_max=False, plot_min=False)
    CreateFigures.plt.show()


def run_battery_from_schedule():
    equipment_args = {
        # Equipment parameters
        "capacity": 5,  # in kW
        "capacity_kwh": 10,
        **default_args,
    }

    # Initialize equipment
    battery = Battery(**equipment_args)

    # Set battery schedule
    # Note: can also be done at each time step, see run_external_control.py
    # for examples
    schedule = np.random.randint(-5, 5, len(battery.sim_times))
    battery.schedule = pd.DataFrame({"Battery Electric Power (kW)": schedule},
                                    index=battery.sim_times)
    battery.reset_time()  # initializes the new schedule

    # Simulate equipment
    df = battery.simulate()

    print(df.head())
    CreateFigures.plot_daily_profile(df, "Battery Electric Power (kW)", plot_max=False, plot_min=False)
    CreateFigures.plot_time_series_detailed((df["Battery SOC (-)"],))
    CreateFigures.plt.show()


def run_battery_self_consumption():
    equipment_args = {
        # Equipment parameters
        "capacity": 5,  # in kW
        "capacity_kwh": 10,
        "self_consumption_mode": True,
        "soc_init": 0.9,
        **default_args,
    }

    # Initialize equipment
    battery = Battery(**equipment_args)

    # Set net load schedule
    # Note: can also be done at each time step, see run_external_control.py
    # for examples
    house_power = np.random.randint(-2, 3, len(battery.sim_times))
    battery.schedule = pd.DataFrame({"net_power": house_power}, index=battery.sim_times)
    battery.reset_time()  # initializes the new schedule

    # Simulate equipment
    df = battery.simulate()

    # Combine net load and results
    df["House Power (kW)"] = battery.schedule["net_power"]
    df["Total Power (kW)"] = df["House Power (kW)"] + df["Battery Electric Power (kW)"]

    print(df.head())
    CreateFigures.plot_time_series_detailed((df["Total Power (kW)"],))
    CreateFigures.plot_time_series_detailed((df["Battery SOC (-)"],))
    CreateFigures.plt.show()


def run_water_heater():
    # Create water draw schedule
    time_res = dt.timedelta(minutes=1)
    times = pd.date_range(
        default_args["start_time"],
        default_args["start_time"] + default_args["duration"],
        freq=time_res,
        inclusive="left",
    )
    water_draw_magnitude = 12  # L/min
    withdraw_rate = np.random.choice([0, water_draw_magnitude], p=[0.99, 0.01], size=len(times))
    schedule = pd.DataFrame(
        {
            "Water Heating (L/min)": withdraw_rate,
            "Zone Temperature (C)": 20,
            "Mains Temperature (C)": 7,
        },
        index=times,
    )

    equipment_args = {
        # Equipment parameters
        "Setpoint Temperature (C)": 51,
        "Tank Volume (L)": 250,
        "Tank Height (m)": 1.22,
        "UA (W/K)": 2.17,
        "schedule": schedule,
        **default_args,
        "time_res": time_res,
    }

    # Initialize equipment
    wh = ElectricResistanceWaterHeater(**equipment_args)

    # Simulate equipment
    df = wh.simulate()

    print(df.head())
    CreateFigures.plot_daily_profile(df, "Water Heating Electric Power (kW)", plot_max=False, plot_min=False)
    CreateFigures.plot_time_series_detailed((df["Hot Water Outlet Temperature (C)"],))
    CreateFigures.plt.show()


def run_water_heater_from_file():
    # Load schedule from file
    schedule_file = os.path.join(default_input_path, "Water Heating", "WH Medium UEF Schedule.csv")
    schedule = pd.read_csv(schedule_file, index_col="Time", parse_dates=True)

    equipment_args = {
        "start_time": dt.datetime(2018, 1, 1, 0, 0),  # year, month, day, hour, minute
        "time_res": dt.timedelta(minutes=1),
        "duration": dt.timedelta(days=2),
        "verbosity": 3,
        "save_results": False,  # if True, must specify output_path
        # "output_path": os.getcwd(),
        # Equipment parameters
        "Setpoint Temperature (C)": 51,
        "Tank Volume (L)": 250,
        "Tank Height (m)": 1.22,
        "UA (W/K)": 2.17,
        "schedule": schedule,
    }

    # Initialize equipment
    wh = ElectricResistanceWaterHeater(**equipment_args)

    # Simulate equipment
    df = wh.simulate()

    print(df.head())
    CreateFigures.plot_time_series_detailed((df["Water Heating Electric Power (kW)"],))
    CreateFigures.plot_time_series_detailed((df["Hot Water Outlet Temperature (C)"],))
    CreateFigures.plt.show()


def run_hvac():
    # Note: HVAC and envelope models are difficult to create as standalone
    # models. It's recommended to run a full Dwelling model to run HVAC equipment.
    timing = {
        "start_time": dt.datetime(2018, 7, 1, 0, 0),  # year, month, day, hour, minute
        "time_res": dt.timedelta(minutes=1),
        "duration": dt.timedelta(days=3),
        "verbosity": 6,  # verbosity of results file (1-9)
        "save_results": False,  # if True, must specify output_path
    }

    # create example HVAC schedule
    # TODO: add solar radiation to schedule (in H_LIV)
    times = pd.date_range(timing["start_time"], timing["start_time"] + timing["duration"], freq=timing["time_res"],
                          inclusive="left")
    deadband = (2 + 1 * np.random.randn(len(times))).clip(min=1)
    ambient_temp = 27 - np.abs(times.hour.values - 14) / 2 + 0.5 * np.random.randn(len(times))
    internal_gains = 100 + 30 * np.random.randn(len(times))
    schedule = pd.DataFrame({
        "HVAC Cooling Setpoint (C)": 22,
        "HVAC Cooling Deadband (C)": deadband,
        "Ambient Dry Bulb (C)": ambient_temp,
        "Ambient Humidity Ratio (-)": 0.001,
        # "Ambient Pressure (kPa)": 101,
        # "T_EXT": ambient_temp,
        "Internal Gains (W)": internal_gains,
    }, index=times)

    envelope_args = {
        "rc_params": {
            "R_EXT_LIV": 1e-3,  # in K/W. 1 kW of HVAC for each degree C of temperature difference
            "C_LIV": 4e6,  # in J/K. time constant = RC (seconds) ~= 1 hour
        },
        "initial_temp_setpoint": 22,
        "schedule": schedule,
        "initial_schedule": schedule.iloc[0].to_dict(),
        "enable_humidity": True,
        "external_radiation_method": None,
        "internal_radiation_method": None,
        "zones": {"Indoor": {"Volume (m^3)": 600}},  # Volume required for humidity model
        "ext_zone_labels": ["EXT"],
        "main_sim_name": "",  # For now, required when running envelope model within Equipment
        **timing,
    }
    # Initialize envelope
    envelope = Envelope(**envelope_args)

    equipment_args = {
        # Equipment parameters
        "Number of Speeds (-)": 1,
        "Capacity (W)": [20000],
        "EIR (-)": [0.25],
        "SHR (-)": 0.8,
        "Rated Auxiliary Power (W)": 100,
        "schedule": schedule,
        "initial_schedule": schedule.iloc[0].to_dict(),
        **timing,
    }
    # Initialize equipment
    equipment = AirConditioner(envelope_model=envelope, **equipment_args)

    # Simulate equipment
    df = equipment.simulate()

    print()
    # print(df.head())
    CreateFigures.plot_daily_profile(df, "HVAC Cooling Electric Power (kW)",
                                     plot_max=False, plot_min=False)
    CreateFigures.plot_hvac({"": df})
    # CreateFigures.plot_envelope({"": df})
    CreateFigures.plt.show()


<<<<<<< HEAD
def run_ev():
    equipment_args = {
        # Equipment parameters
        'vehicle_type': 'BEV',
        'charging_level': 'Level 1',
        'mileage': 100,
        **default_args,
    }

    # Initialize equipment
    equipment = ElectricVehicle(**equipment_args)

    # Simulate equipment
    df = equipment.simulate()

    print(df.head())
    # CreateFigures.plot_daily_profile(df, 'EV Electric Power (kW)', plot_max=False, plot_min=False)
    # CreateFigures.plot_time_series_detailed((df['EV SOC (-)'],))
    # CreateFigures.plt.show()


def run_load_from_schedule():
    # create schedule
    times = pd.date_range(
        default_args["start_time"],
        default_args["start_time"] + default_args["duration"],
        freq=default_args["time_res"],
        inclusive="left",
    )
    peak_load = 5  # kW
    dryer_power = np.random.choice([0, peak_load], p=[0.98, 0.02], size=len(times))
    schedule = pd.DataFrame({"Clothes Dryer (kW)": dryer_power}, index=times)

    equipment_args = {
        "name": "Clothes Dryer",
        "schedule": schedule,
        **default_args,
    }

    # Initialize equipment
    device = ScheduledLoad(**equipment_args)

    # Simulate equipment
    df = device.simulate()

    print(df.head())
    df.plot()
    CreateFigures.plt.show()


def run_equipment_from_house_model():
    # Create Dwelling from input files, see bin/run_dwelling.py
    dwelling = Dwelling(name='OCHRE House', **dwelling_args)
=======
if __name__ == "__main__":
    # Extract equipment from a Dwelling model
    # run_equipment_from_house_model("Water Heating")
    # run_equipment_from_house_model("PV")  # Must add PV in run_dwelling.py
>>>>>>> 0ab0ae41

    # Run equipment without a Dwelling model
    # run_ev()
    # run_pv_with_sam()
    # run_battery_from_schedule()
    # run_battery_self_consumption()
    # run_water_heater()
<<<<<<< HEAD
    # run_hvac()
    # run_ev()
    run_load_from_schedule()
    # run_equipment_from_house_model()
=======
    run_water_heater_from_file()
    # run_hvac()
>>>>>>> 0ab0ae41
<|MERGE_RESOLUTION|>--- conflicted
+++ resolved
@@ -3,9 +3,6 @@
 import numpy as np
 import pandas as pd
 
-<<<<<<< HEAD
-from ochre import Dwelling, Battery, ElectricResistanceWaterHeater, AirConditioner, ElectricVehicle, ScheduledLoad
-=======
 from ochre import (
     Dwelling,
     ElectricVehicle,
@@ -13,8 +10,8 @@
     Battery,
     ElectricResistanceWaterHeater,
     AirConditioner,
+    ScheduledLoad,
 )
->>>>>>> 0ab0ae41
 from ochre import CreateFigures
 from ochre.Models.Envelope import Envelope
 from ochre.utils.schedule import import_weather
@@ -323,28 +320,6 @@
     CreateFigures.plt.show()
 
 
-<<<<<<< HEAD
-def run_ev():
-    equipment_args = {
-        # Equipment parameters
-        'vehicle_type': 'BEV',
-        'charging_level': 'Level 1',
-        'mileage': 100,
-        **default_args,
-    }
-
-    # Initialize equipment
-    equipment = ElectricVehicle(**equipment_args)
-
-    # Simulate equipment
-    df = equipment.simulate()
-
-    print(df.head())
-    # CreateFigures.plot_daily_profile(df, 'EV Electric Power (kW)', plot_max=False, plot_min=False)
-    # CreateFigures.plot_time_series_detailed((df['EV SOC (-)'],))
-    # CreateFigures.plt.show()
-
-
 def run_load_from_schedule():
     # create schedule
     times = pd.date_range(
@@ -374,15 +349,10 @@
     CreateFigures.plt.show()
 
 
-def run_equipment_from_house_model():
-    # Create Dwelling from input files, see bin/run_dwelling.py
-    dwelling = Dwelling(name='OCHRE House', **dwelling_args)
-=======
 if __name__ == "__main__":
     # Extract equipment from a Dwelling model
     # run_equipment_from_house_model("Water Heating")
     # run_equipment_from_house_model("PV")  # Must add PV in run_dwelling.py
->>>>>>> 0ab0ae41
 
     # Run equipment without a Dwelling model
     # run_ev()
@@ -390,12 +360,8 @@
     # run_battery_from_schedule()
     # run_battery_self_consumption()
     # run_water_heater()
-<<<<<<< HEAD
-    # run_hvac()
-    # run_ev()
-    run_load_from_schedule()
-    # run_equipment_from_house_model()
-=======
     run_water_heater_from_file()
     # run_hvac()
->>>>>>> 0ab0ae41
+    run_ev()
+    run_load_from_schedule()
+    # run_equipment_from_house_model()