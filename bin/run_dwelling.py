import os
import datetime as dt
import pandas as pd

from ochre import Dwelling, CreateFigures
# from ochre import Analysis
from ochre.utils import default_input_path

# Test script to run single Dwelling

pd.set_option("display.precision", 3)  # precision in print statements
pd.set_option("expand_frame_repr", False)  # Keeps results on 1 line
pd.set_option("display.max_rows", 30)  # Shows up to 30 rows of data
# pd.set_option("max_columns", None)       # Prints all columns

dwelling_args = {
    "name": "MyHouse",  # simulation name
    
    # Timing parameters
<<<<<<< HEAD
    "start_time": dt.datetime(2018, 1, 1, 0, 0),  # year, month, day, hour, minute
    "time_res": dt.timedelta(minutes=60),         # time resolution of the simulation
    "duration": dt.timedelta(days=1),             # duration of the simulation
    "initialization_time": dt.timedelta(days=1),  # used to create realistic starting temperature
    # "time_zone": None,                          # option to specify daylight savings, in development
    
    # Input files
    "hpxml_file": os.path.join(default_input_path, "Input Files", "bldg0112631-up11.xml"),
    "hpxml_schedule_file": os.path.join(
        default_input_path, "Input Files", "bldg0112631_schedule.csv"
    ),
    "weather_file": os.path.join(
        default_input_path, "Weather", "USA_CO_Denver.Intl.AP.725650_TMY3.epw"
    ),
    # note: weather_path can be used when Weather Station is specified in HPXML file
    # "weather_path": weather_path,
    
=======
    'start_time': dt.datetime(2018, 1, 1, 0, 0),  # year, month, day, hour, minute
    'time_res': dt.timedelta(minutes=10),         # time resolution of the simulation
    'duration': dt.timedelta(days=3),             # duration of the simulation
    'initialization_time': dt.timedelta(days=1),  # used to create realistic starting temperature
    'time_zone': None,                            # option to specify daylight savings, in development

    # Input parameters - Sample building (uses HPXML file and time series schedule file)
    'hpxml_file': os.path.join(default_input_path, 'Input Files', 'bldg0112631-up00.xml'),
    'schedule_input_file': os.path.join(default_input_path, 'Input Files', 'bldg0112631_schedule.csv'),

    # Input parameters - weather (note weather_path can be used when Weather Station is specified in HPXML file)
    # 'weather_path': weather_path,
    'weather_file': os.path.join(default_input_path, 'Weather', 'USA_CO_Denver.Intl.AP.725650_TMY3.epw'),

>>>>>>> e21464b6
    # Output parameters
    "verbosity": 3,                         # verbosity of time series files (0-9)
    # "metrics_verbosity": 6,               # verbosity of metrics file (0-9), default=6
    # "save_results": False,                # saves results to files. Defaults to True if verbosity > 0
    "output_path": os.getcwd(),             # defaults to hpxml_file path
    # "save_args_to_json": True,            # includes data from this dictionary in the json file
    # "output_to_parquet": True,            # saves time series files as parquet files (False saves as csv files)
    # "save_schedule_columns": [],          # list of time series inputs to save to schedule file
    # "export_res": dt.timedelta(days=61),  # time resolution for saving files, to reduce memory requirements
    
    # Envelope parameters
    # "Envelope": {
    #     "save_results": True,  # Saves detailed envelope inputs and states
    #     "verbosity": 9,
    #     "linearize_infiltration": True,
    #     "external_radiation_method": "linear",
    #     "internal_radiation_method": "linear",
    #     "reduced_states": 10,
    #     "save_matrices": True,
    #     "zones": {
    #         "Indoor": {
    #             "Thermal Mass Multiplier": 10,
    #         }
    #     },
    # },

    # Occupancy parameters
    # "Occupancy": {
    #     "Number of Occupants (-)": 3,
    # },

    # Equipment parameters
    "Equipment": {
        # HVAC equipment
        # Note: dictionary key can be end use (e.g., HVAC Heating) or specific equipment name (e.g., Gas Furnace)
        # "HVAC Heating": {
        #     "use_ideal_capacity": True,
        # },
<<<<<<< HEAD
        # "HVAC Cooling": {
        #     "use_ideal_capacity": True,
        # },
        # "Air Conditioner": {},
        # "Gas Furnace": {
        #     "EIR (-)": 1.1,
=======
        # "Air Source Heat Pump": {
        #     # "Backup Setpoint Offset (C)": 3,
        #     # "Backup Lockout Time (minutes)": 10,
        #     # "Backup Soft Lockout Time (minutes)": 20,
>>>>>>> e21464b6
        # },
        # 'Air Conditioner': {},
        # 'Gas Furnace': {},

        # Water heating equipment
        # Note: dictionary key can be end use (Water Heating) or specific equipment name (e.g., Gas Water Heater)
        # "Water Heating": {
        #     "water_nodes": 1,
        #     "Water Tank": {
        #         "save_results": True,
        #     },
        #     "save_ebm_results": True,
        # },
        # "Heat Pump Water Heater": {
        #     "HPWH COP (-)": 4.5,
        #     "hp_only_mode": True
        # },
        # "Electric Resistance Water Heater": {
        #     "use_ideal_capacity": True,
        # },

        # Other equipment
        # "EV": {
        #     "vehicle_type": "BEV",
        #     "charging_level": "Level 1",
        #     "range": 150,
        # },
        # "PV": {
        #     "capacity": 5,
        #     "tilt": 20,
        #     "azimuth": 0,
        # },
        # "Battery": {
        #     "capacity_kwh": 6,
        #     "capacity": 3,
        #     "soc_init": 0.5,
        #     "self_consumption_mode": True,
        # },
    },
}

if __name__ == "__main__":
    # Initialization
    dwelling = Dwelling(**dwelling_args)

    # Simulation
    df, metrics, hourly = dwelling.simulate()

    # Load results from previous run
    # df, metrics, hourly = Analysis.load_ochre(dwelling_args["output_path"], dwelling_args["name"])

    # Plot results
    CreateFigures.plot_power_stack(df)
    CreateFigures.plt.show()<|MERGE_RESOLUTION|>--- conflicted
+++ resolved
@@ -15,15 +15,12 @@
 
 dwelling_args = {
     "name": "MyHouse",  # simulation name
-    
     # Timing parameters
-<<<<<<< HEAD
     "start_time": dt.datetime(2018, 1, 1, 0, 0),  # year, month, day, hour, minute
     "time_res": dt.timedelta(minutes=60),         # time resolution of the simulation
     "duration": dt.timedelta(days=1),             # duration of the simulation
     "initialization_time": dt.timedelta(days=1),  # used to create realistic starting temperature
     # "time_zone": None,                          # option to specify daylight savings, in development
-    
     # Input files
     "hpxml_file": os.path.join(default_input_path, "Input Files", "bldg0112631-up11.xml"),
     "hpxml_schedule_file": os.path.join(
@@ -34,23 +31,7 @@
     ),
     # note: weather_path can be used when Weather Station is specified in HPXML file
     # "weather_path": weather_path,
-    
-=======
-    'start_time': dt.datetime(2018, 1, 1, 0, 0),  # year, month, day, hour, minute
-    'time_res': dt.timedelta(minutes=10),         # time resolution of the simulation
-    'duration': dt.timedelta(days=3),             # duration of the simulation
-    'initialization_time': dt.timedelta(days=1),  # used to create realistic starting temperature
-    'time_zone': None,                            # option to specify daylight savings, in development
-
-    # Input parameters - Sample building (uses HPXML file and time series schedule file)
-    'hpxml_file': os.path.join(default_input_path, 'Input Files', 'bldg0112631-up00.xml'),
-    'schedule_input_file': os.path.join(default_input_path, 'Input Files', 'bldg0112631_schedule.csv'),
-
-    # Input parameters - weather (note weather_path can be used when Weather Station is specified in HPXML file)
-    # 'weather_path': weather_path,
-    'weather_file': os.path.join(default_input_path, 'Weather', 'USA_CO_Denver.Intl.AP.725650_TMY3.epw'),
-
->>>>>>> e21464b6
+    # 
     # Output parameters
     "verbosity": 3,                         # verbosity of time series files (0-9)
     # "metrics_verbosity": 6,               # verbosity of metrics file (0-9), default=6
@@ -60,7 +41,7 @@
     # "output_to_parquet": True,            # saves time series files as parquet files (False saves as csv files)
     # "save_schedule_columns": [],          # list of time series inputs to save to schedule file
     # "export_res": dt.timedelta(days=61),  # time resolution for saving files, to reduce memory requirements
-    
+    # 
     # Envelope parameters
     # "Envelope": {
     #     "save_results": True,  # Saves detailed envelope inputs and states
@@ -76,12 +57,12 @@
     #         }
     #     },
     # },
-
+    # 
     # Occupancy parameters
     # "Occupancy": {
     #     "Number of Occupants (-)": 3,
     # },
-
+    # 
     # Equipment parameters
     "Equipment": {
         # HVAC equipment
@@ -89,23 +70,19 @@
         # "HVAC Heating": {
         #     "use_ideal_capacity": True,
         # },
-<<<<<<< HEAD
         # "HVAC Cooling": {
         #     "use_ideal_capacity": True,
         # },
         # "Air Conditioner": {},
         # "Gas Furnace": {
         #     "EIR (-)": 1.1,
-=======
+        # },
         # "Air Source Heat Pump": {
-        #     # "Backup Setpoint Offset (C)": 3,
-        #     # "Backup Lockout Time (minutes)": 10,
-        #     # "Backup Soft Lockout Time (minutes)": 20,
->>>>>>> e21464b6
+        #     "Backup Setpoint Offset (C)": 3,
+        #     "Backup Lockout Time (minutes)": 10,
+        #     "Backup Soft Lockout Time (minutes)": 20,
         # },
-        # 'Air Conditioner': {},
-        # 'Gas Furnace': {},
-
+        #
         # Water heating equipment
         # Note: dictionary key can be end use (Water Heating) or specific equipment name (e.g., Gas Water Heater)
         # "Water Heating": {
@@ -122,7 +99,7 @@
         # "Electric Resistance Water Heater": {
         #     "use_ideal_capacity": True,
         # },
-
+        # 
         # Other equipment
         # "EV": {
         #     "vehicle_type": "BEV",
