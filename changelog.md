--- conflicted
+++ resolved
@@ -1,17 +1,13 @@
 ## OCHRE Changelog
 
-<<<<<<< HEAD
-- Initial Beta Release
+### Changes from PRs
+
 - Added HVAC capacity and max capacity controls, ideal mode only
 - Require HVAC duty cycle control for thermostatic mode only
+- Fixed bug with accounting for HVAC delivered heat for standalone HVAC runs 
+- Fixed bug with ASHP backup heater units
 - Fixed bug with named HVAC/Water Heating equipment arguments
 - Fixed bug in ASHP duty cycle control
-=======
-### Changes from PRs
->>>>>>> cd9f4b04
-
-- Fixed bug with accounting for HVAC delivered heat for standalone HVAC runs 
-- Fixed bug with ASHP backup heater units
 - Added OCHREException class to handle errors
 
 ### OCHRE v0.8.4-beta
